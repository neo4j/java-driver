/*
 * Copyright (c) "Neo4j"
 * Neo4j Sweden AB [http://neo4j.com]
 *
 * This file is part of Neo4j.
 *
 * Licensed under the Apache License, Version 2.0 (the "License");
 * you may not use this file except in compliance with the License.
 * You may obtain a copy of the License at
 *
 *     http://www.apache.org/licenses/LICENSE-2.0
 *
 * Unless required by applicable law or agreed to in writing, software
 * distributed under the License is distributed on an "AS IS" BASIS,
 * WITHOUT WARRANTIES OR CONDITIONS OF ANY KIND, either express or implied.
 * See the License for the specific language governing permissions and
 * limitations under the License.
 */
package org.neo4j.driver;

import java.util.concurrent.CompletionStage;
import org.neo4j.driver.async.AsyncSession;
import org.neo4j.driver.exceptions.ClientException;
import org.neo4j.driver.reactive.ReactiveSession;
import org.neo4j.driver.reactive.RxSession;
import org.neo4j.driver.types.TypeSystem;
import org.neo4j.driver.util.Experimental;
import org.neo4j.driver.util.Preview;

/**
 * Accessor for a specific Neo4j graph database.
 * <p>
 * Driver implementations are typically thread-safe, act as a template
 * for session creation and host a connection pool. All configuration
 * and authentication settings are held immutably by the Driver. Should
 * different settings be required, a new Driver instance should be created.
 * <p>
 * A driver maintains a connection pool for each remote Neo4j server. Therefore
 * the most efficient way to make use of a Driver is to use the same instance
 * across the application.
 * <p>
 * To construct a new Driver, use one of the
 * {@link GraphDatabase#driver(String, AuthToken) GraphDatabase.driver} methods.
 * The <a href="https://tools.ietf.org/html/rfc3986">URI</a> passed to
 * this method determines the type of Driver created.
 * <br>
 * <table border="1" style="border-collapse: collapse">
 *     <caption>Available schemes and drivers</caption>
 *     <thead>
 *         <tr><th>URI Scheme</th><th>Driver</th></tr>
 *     </thead>
 *     <tbody>
 *         <tr>
 *             <td><code>bolt</code></td>
 *             <td>Direct driver: connects directly to the host and port specified in the URI.</td>
 *         </tr>
 *         <tr>
 *             <td><code>neo4j</code></td>
 *             <td>Routing driver: can automatically discover members of a Causal Cluster and route {@link Session sessions} based on {@link AccessMode}.</td>
 *         </tr>
 *     </tbody>
 * </table>
 *
 * @since 1.0 (Modified and Added {@link AsyncSession} and {@link RxSession} since 2.0)
 */
public interface Driver extends AutoCloseable {
    /**
     * Creates a new {@link ExecutableQuery} instance that executes a query in a managed transaction with automatic retries on
     * retryable errors.
     *
     * @param query query string
     * @return new executable query instance
     * @since 5.7
     */
<<<<<<< HEAD
    @Experimental
    ExecutableQuery executableQuery(String query);
=======
    @Preview(name = "Driver Level Queries")
    QueryTask queryTask(String query);
>>>>>>> aa726816

    /**
     * Returns an instance of {@link BookmarkManager} used by {@link ExecutableQuery} instances by default.
     *
     * @return bookmark manager, must not be {@code null}
     * @since 5.7
     */
<<<<<<< HEAD
    @Experimental
    BookmarkManager defaultExecutableQueryBookmarkManager();
=======
    @Preview(name = "Driver Level Queries")
    BookmarkManager queryTaskBookmarkManager();
>>>>>>> aa726816

    /**
     * Return a flag to indicate whether or not encryption is used for this driver.
     *
     * @return true if the driver requires encryption, false otherwise
     */
    boolean isEncrypted();

    /**
     * Create a new general purpose {@link Session} with default {@link SessionConfig session configuration}.
     * <p>
     * Alias to {@link #session(SessionConfig)}}.
     *
     * @return a new {@link Session} object.
     */
    default Session session() {
        return session(Session.class);
    }

    /**
     * Instantiate a new {@link Session} with a specified {@link SessionConfig session configuration}.
     * Use {@link SessionConfig#forDatabase(String)} to obtain a general purpose session configuration for the specified database.
     *
     * @param sessionConfig specifies session configurations for this session.
     * @return a new {@link Session} object.
     * @see SessionConfig
     */
    default Session session(SessionConfig sessionConfig) {
        return session(Session.class, sessionConfig);
    }

    /**
     * Instantiate a new session of supported type with default {@link SessionConfig session configuration}.
     * <p>
     * Supported types are:
     * <ul>
     *     <li>{@link org.neo4j.driver.Session} - synchronous session</li>
     *     <li>{@link org.neo4j.driver.async.AsyncSession} - asynchronous session</li>
     *     <li>{@link org.neo4j.driver.reactive.ReactiveSession} - reactive session using Flow API</li>
     *     <li>{@link org.neo4j.driver.reactivestreams.ReactiveSession} - reactive session using Reactive Streams
     * API</li>
     *     <li>{@link org.neo4j.driver.reactive.RxSession} - deprecated reactive session using Reactive Streams
     * API, superseded by {@link org.neo4j.driver.reactivestreams.ReactiveSession}</li>
     * </ul>
     * <p>
     * Sample usage:
     * <pre>
     * {@code
     * var session = driver.session(AsyncSession.class);
     * }
     * </pre>
     *
     * @param sessionClass session type class, must not be null
     * @return session instance
     * @param <T> session type
     * @throws IllegalArgumentException for unsupported session types
     * @since 5.2
     */
    default <T extends BaseSession> T session(Class<T> sessionClass) {
        return session(sessionClass, SessionConfig.defaultConfig());
    }

    /**
     * Create a new session of supported type with a specified {@link SessionConfig session configuration}.
     * <p>
     * Supported types are:
     * <ul>
     *     <li>{@link org.neo4j.driver.Session} - synchronous session</li>
     *     <li>{@link org.neo4j.driver.async.AsyncSession} - asynchronous session</li>
     *     <li>{@link org.neo4j.driver.reactive.ReactiveSession} - reactive session using Flow API</li>
     *     <li>{@link org.neo4j.driver.reactivestreams.ReactiveSession} - reactive session using Reactive Streams
     * API</li>
     *     <li>{@link org.neo4j.driver.reactive.RxSession} - deprecated reactive session using Reactive Streams
     * API, superseded by {@link org.neo4j.driver.reactivestreams.ReactiveSession}</li>
     * </ul>
     * <p>
     * Sample usage:
     * <pre>
     * {@code
     * var session = driver.session(AsyncSession.class);
     * }
     * </pre>
     *
     * @param sessionClass session type class, must not be null
     * @param sessionConfig session config, must not be null
     * @return session instance
     * @param <T> session type
     * @throws IllegalArgumentException for unsupported session types
     * @since 5.2
     */
    <T extends BaseSession> T session(Class<T> sessionClass, SessionConfig sessionConfig);

    /**
     * Create a new general purpose {@link RxSession} with default {@link SessionConfig session configuration}. The {@link RxSession} provides a reactive way to
     * run queries and process results.
     * <p>
     * Alias to {@link #rxSession(SessionConfig)}}.
     *
     * @return a new {@link RxSession} object.
     * @deprecated superseded by {@link #session(Class)}
     */
    @Deprecated
    default RxSession rxSession() {
        return session(RxSession.class);
    }

    /**
     * Create a new {@link RxSession} with a specified {@link SessionConfig session configuration}. Use {@link SessionConfig#forDatabase(String)} to obtain a
     * general purpose session configuration for the specified database. The {@link RxSession} provides a reactive way to run queries and process results.
     *
     * @param sessionConfig used to customize the session.
     * @return a new {@link RxSession} object.
     * @deprecated superseded by {@link #session(Class, SessionConfig)}
     */
    @Deprecated
    default RxSession rxSession(SessionConfig sessionConfig) {
        return session(RxSession.class, sessionConfig);
    }

    /**
     * Create a new general purpose {@link ReactiveSession} with default {@link SessionConfig session configuration}. The {@link ReactiveSession} provides a
     * reactive way to run queries and process results.
     * <p>
     * Alias to {@link #rxSession(SessionConfig)}}.
     *
     * @return a new {@link ReactiveSession} object.
     * @deprecated superseded by {@link #session(Class)}
     */
    @Deprecated
    default ReactiveSession reactiveSession() {
        return session(ReactiveSession.class);
    }

    /**
     * Create a new {@link ReactiveSession} with a specified {@link SessionConfig session configuration}. Use {@link SessionConfig#forDatabase(String)} to
     * obtain a general purpose session configuration for the specified database. The {@link ReactiveSession} provides a reactive way to run queries and process
     * results.
     *
     * @param sessionConfig used to customize the session.
     * @return a new {@link ReactiveSession} object.
     * @deprecated superseded by {@link #session(Class, SessionConfig)}
     */
    @Deprecated
    default ReactiveSession reactiveSession(SessionConfig sessionConfig) {
        return session(ReactiveSession.class, sessionConfig);
    }

    /**
     * Create a new general purpose {@link AsyncSession} with default {@link SessionConfig session configuration}. The {@link AsyncSession} provides an
     * asynchronous way to run queries and process results.
     * <p>
     * Alias to {@link #asyncSession(SessionConfig)}}.
     *
     * @return a new {@link AsyncSession} object.
     * @deprecated superseded by {@link #session(Class)}
     */
    @Deprecated
    default AsyncSession asyncSession() {
        return session(AsyncSession.class);
    }

    /**
     * Create a new {@link AsyncSession} with a specified {@link SessionConfig session configuration}.
     * Use {@link SessionConfig#forDatabase(String)} to obtain a general purpose session configuration for the specified database.
     * The {@link AsyncSession} provides an asynchronous way to run queries and process results.
     *
     * @param sessionConfig used to customize the session.
     * @return a new {@link AsyncSession} object.
     * @deprecated superseded by {@link #session(Class, SessionConfig)}
     */
    @Deprecated
    default AsyncSession asyncSession(SessionConfig sessionConfig) {
        return session(AsyncSession.class, sessionConfig);
    }

    /**
     * Close all the resources assigned to this driver, including open connections and IO threads.
     * <p>
     * This operation works the same way as {@link #closeAsync()} but blocks until all resources are closed.
     */
    @Override
    void close();

    /**
     * Close all the resources assigned to this driver, including open connections and IO threads.
     * <p>
     * This operation is asynchronous and returns a {@link CompletionStage}. This stage is completed with
     * {@code null} when all resources are closed. It is completed exceptionally if termination fails.
     *
     * @return a {@link CompletionStage completion stage} that represents the asynchronous close.
     */
    CompletionStage<Void> closeAsync();

    /**
     * Returns the driver metrics if metrics reporting is enabled via {@link Config.ConfigBuilder#withDriverMetrics()}.
     * Otherwise, a {@link ClientException} will be thrown.
     *
     * @return the driver metrics if enabled.
     * @throws ClientException if the driver metrics reporting is not enabled.
     */
    Metrics metrics();

    /**
     * Returns true if the driver metrics reporting is enabled via {@link Config.ConfigBuilder#withDriverMetrics()}, otherwise false.
     *
     * @return true if the metrics reporting is enabled.
     */
    boolean isMetricsEnabled();

    /**
     * This will return the type system supported by the driver.
     * The types supported on a particular server a session is connected against might not contain all of the types defined here.
     *
     * @return type system used by this query runner for classifying values
     * @deprecated superseded by {@link TypeSystem#getDefault()}
     */
    @Experimental
    @Deprecated
    TypeSystem defaultTypeSystem();

    /**
     * This verifies if the driver can connect to a remote server or a cluster
     * by establishing a network connection with the remote and possibly exchanging a few data before closing the connection.
     * <p>
     * It throws exception if fails to connect. Use the exception to further understand the cause of the connectivity problem.
     * Note: Even if this method throws an exception, the driver still need to be closed via {@link #close()} to free up all resources.
     */
    void verifyConnectivity();

    /**
     * This verifies if the driver can connect to a remote server or cluster
     * by establishing a network connection with the remote and possibly exchanging a few data before closing the connection.
     * <p>
     * This operation is asynchronous and returns a {@link CompletionStage}. This stage is completed with
     * {@code null} when the driver connects to the remote server or cluster successfully.
     * It is completed exceptionally if the driver failed to connect the remote server or cluster.
     * This exception can be used to further understand the cause of the connectivity problem.
     * Note: Even if this method complete exceptionally, the driver still need to be closed via {@link #closeAsync()} to free up all resources.
     *
     * @return a {@link CompletionStage completion stage} that represents the asynchronous verification.
     */
    CompletionStage<Void> verifyConnectivityAsync();

    /**
     * Returns true if the server or cluster the driver connects to supports multi-databases, otherwise false.
     *
     * @return true if the server or cluster the driver connects to supports multi-databases, otherwise false.
     */
    boolean supportsMultiDb();

    /**
     * Asynchronous check if the server or cluster the driver connects to supports multi-databases.
     *
     * @return a {@link CompletionStage completion stage} that returns true if the server or cluster
     * the driver connects to supports multi-databases, otherwise false.
     */
    CompletionStage<Boolean> supportsMultiDbAsync();
}<|MERGE_RESOLUTION|>--- conflicted
+++ resolved
@@ -72,13 +72,8 @@
      * @return new executable query instance
      * @since 5.7
      */
-<<<<<<< HEAD
-    @Experimental
+    @Preview(name = "Driver Level Queries")
     ExecutableQuery executableQuery(String query);
-=======
-    @Preview(name = "Driver Level Queries")
-    QueryTask queryTask(String query);
->>>>>>> aa726816
 
     /**
      * Returns an instance of {@link BookmarkManager} used by {@link ExecutableQuery} instances by default.
@@ -86,13 +81,8 @@
      * @return bookmark manager, must not be {@code null}
      * @since 5.7
      */
-<<<<<<< HEAD
-    @Experimental
+    @Preview(name = "Driver Level Queries")
     BookmarkManager defaultExecutableQueryBookmarkManager();
-=======
-    @Preview(name = "Driver Level Queries")
-    BookmarkManager queryTaskBookmarkManager();
->>>>>>> aa726816
 
     /**
      * Return a flag to indicate whether or not encryption is used for this driver.
