--- conflicted
+++ resolved
@@ -23,6 +23,7 @@
 import org.junit.Test;
 import org.junit.rules.ExpectedException;
 
+import java.util.Collections;
 import java.util.HashSet;
 import java.util.List;
 import java.util.Set;
@@ -40,6 +41,7 @@
 import org.neo4j.driver.internal.logging.DevNullLogging;
 import org.neo4j.driver.internal.retry.RetrySettings;
 import org.neo4j.driver.internal.util.DriverFactoryWithFixedRetryLogic;
+import org.neo4j.driver.internal.util.ServerVersion;
 import org.neo4j.driver.v1.AccessMode;
 import org.neo4j.driver.v1.AuthToken;
 import org.neo4j.driver.v1.AuthTokens;
@@ -55,7 +57,6 @@
 import org.neo4j.driver.v1.exceptions.ClientException;
 import org.neo4j.driver.v1.exceptions.Neo4jException;
 import org.neo4j.driver.v1.exceptions.ServiceUnavailableException;
-import org.neo4j.driver.internal.util.ServerVersion;
 import org.neo4j.driver.v1.exceptions.TransientException;
 import org.neo4j.driver.v1.util.DaemonThreadFactory;
 import org.neo4j.driver.v1.util.TestNeo4j;
@@ -83,8 +84,8 @@
 import static org.mockito.Mockito.spy;
 import static org.mockito.Mockito.times;
 import static org.mockito.Mockito.verify;
+import static org.neo4j.driver.internal.util.ServerVersion.v3_1_0;
 import static org.neo4j.driver.v1.Values.parameters;
-import static org.neo4j.driver.internal.util.ServerVersion.v3_1_0;
 
 public class SessionIT
 {
@@ -1294,34 +1295,6 @@
         }
     }
 
-<<<<<<< HEAD
-    private Driver newDriverWithoutRetries()
-    {
-        return newDriverWithFixedRetries( 0 );
-    }
-
-    private Driver newDriverWithFixedRetries( int maxRetriesCount )
-    {
-        DriverFactory driverFactory = new DriverFactoryWithFixedRetryLogic( maxRetriesCount );
-        RoutingSettings routingConf = new RoutingSettings( 1, 1, null );
-        AuthToken auth = AuthTokens.none();
-        return driverFactory.newInstance( neo4j.uri(), auth, routingConf, RetrySettings.DEFAULT, defaultConfig() );
-    }
-
-    private static ThrowingWork newThrowingWorkSpy( String query, int failures )
-    {
-        return spy( new ThrowingWork( query, failures ) );
-    }
-
-    private static void assumeBookmarkSupport( Driver driver )
-    {
-        ServerVersion serverVersion = ServerVersion.version( driver );
-        assumeTrue( format( "Server version `%s` does not support bookmark", serverVersion ),
-                serverVersion.greaterThanOrEqual( v3_1_0 ) );
-    }
-
-=======
->>>>>>> 4d2631b0
     @SuppressWarnings( "deprecation" )
     private void testResetOfQueryWaitingForLock( NodeIdUpdater nodeIdUpdater ) throws Exception
     {
@@ -1368,7 +1341,7 @@
     private Driver newDriverWithFixedRetries( int maxRetriesCount )
     {
         DriverFactory driverFactory = new DriverFactoryWithFixedRetryLogic( maxRetriesCount );
-        RoutingSettings routingConf = new RoutingSettings( 1, 1 );
+        RoutingSettings routingConf = new RoutingSettings( 1, 1, Collections.<String,String>emptyMap() );
         AuthToken auth = AuthTokens.none();
         return driverFactory.newInstance( neo4j.uri(), auth, routingConf, RetrySettings.DEFAULT, noLoggingConfig() );
     }
