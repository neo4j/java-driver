/*
 * Copyright (c) 2002-2018 "Neo4j,"
 * Neo4j Sweden AB [http://neo4j.com]
 *
 * This file is part of Neo4j.
 *
 * Licensed under the Apache License, Version 2.0 (the "License");
 * you may not use this file except in compliance with the License.
 * You may obtain a copy of the License at
 *
 *     http://www.apache.org/licenses/LICENSE-2.0
 *
 * Unless required by applicable law or agreed to in writing, software
 * distributed under the License is distributed on an "AS IS" BASIS,
 * WITHOUT WARRANTIES OR CONDITIONS OF ANY KIND, either express or implied.
 * See the License for the specific language governing permissions and
 * limitations under the License.
 */
package org.neo4j.driver.v1.integration;

<<<<<<< HEAD
import org.junit.jupiter.api.Test;
import org.junit.jupiter.api.extension.RegisterExtension;

import java.time.Duration;
import java.util.List;

import org.neo4j.driver.v1.Record;
import org.neo4j.driver.v1.StatementResult;
import org.neo4j.driver.v1.StatementRunner;
import org.neo4j.driver.v1.Transaction;
import org.neo4j.driver.v1.util.ParallelizableIT;
import org.neo4j.driver.v1.util.SessionExtension;

import static org.junit.Assert.assertEquals;
import static org.junit.Assert.assertFalse;
import static org.junit.jupiter.api.Assertions.assertTimeoutPreemptively;

@ParallelizableIT
class NestedQueriesIT
{
    private static final String OUTER_QUERY = "UNWIND range(1, 10000) AS x RETURN x";
    private static final String INNER_QUERY = "UNWIND range(1, 10) AS y RETURN y";
    private static final int EXPECTED_RECORDS = 10_000 * 10 + 10_000;
    private static final Duration TIMEOUT = Duration.ofMinutes( 2 );

    @RegisterExtension
    static final SessionExtension session = new SessionExtension();

    @Test
    void shouldAllowNestedQueriesInTransactionConsumedAsIterators()
    {
        assertTimeoutPreemptively( TIMEOUT, () ->
        {
            try ( Transaction tx = session.beginTransaction() )
            {
                testNestedQueriesConsumedAsIterators( tx );
                tx.success();
            }
        } );
    }

    @Test
    void shouldAllowNestedQueriesInTransactionConsumedAsLists()
    {
        assertTimeoutPreemptively( TIMEOUT, () ->
        {
            try ( Transaction tx = session.beginTransaction() )
            {
                testNestedQueriesConsumedAsLists( tx );
                tx.success();
            }
        } );
    }

    @Test
    void shouldAllowNestedQueriesInTransactionConsumedAsIteratorAndList()
    {
        assertTimeoutPreemptively( TIMEOUT, () ->
        {
            try ( Transaction tx = session.beginTransaction() )
            {
                testNestedQueriesConsumedAsIteratorAndList( tx );
                tx.success();
            }
        } );
    }

    @Test
    void shouldAllowNestedQueriesInSessionConsumedAsIterators()
    {
        assertTimeoutPreemptively( TIMEOUT, () -> testNestedQueriesConsumedAsIterators( session ) );
    }

    @Test
    void shouldAllowNestedQueriesInSessionConsumedAsLists()
    {
        assertTimeoutPreemptively( TIMEOUT, () -> testNestedQueriesConsumedAsLists( session ) );
    }

    @Test
    void shouldAllowNestedQueriesInSessionConsumedAsIteratorAndList()
    {
        assertTimeoutPreemptively( TIMEOUT, () -> testNestedQueriesConsumedAsIteratorAndList( session ) );
    }

    private void testNestedQueriesConsumedAsIterators( StatementRunner statementRunner ) throws Exception
    {
        int recordsSeen = 0;

        StatementResult result1 = statementRunner.run( OUTER_QUERY );
        Thread.sleep( 1000 ); // allow some result records to arrive and be buffered

        while ( result1.hasNext() )
        {
            Record record1 = result1.next();
            assertFalse( record1.get( "x" ).isNull() );
            recordsSeen++;

            StatementResult result2 = statementRunner.run( INNER_QUERY );
            while ( result2.hasNext() )
            {
                Record record2 = result2.next();
                assertFalse( record2.get( "y" ).isNull() );
                recordsSeen++;
            }
        }

        assertEquals( EXPECTED_RECORDS, recordsSeen );
    }

    private void testNestedQueriesConsumedAsLists( StatementRunner statementRunner ) throws Exception
    {
        int recordsSeen = 0;

        StatementResult result1 = statementRunner.run( OUTER_QUERY );
        Thread.sleep( 1000 ); // allow some result records to arrive and be buffered

        List<Record> records1 = result1.list();
        for ( Record record1 : records1 )
        {
            assertFalse( record1.get( "x" ).isNull() );
            recordsSeen++;

            StatementResult result2 = statementRunner.run( "UNWIND range(1, 10) AS y RETURN y" );
            List<Record> records2 = result2.list();
            for ( Record record2 : records2 )
            {
                assertFalse( record2.get( "y" ).isNull() );
                recordsSeen++;
            }
        }

        assertEquals( EXPECTED_RECORDS, recordsSeen );
    }

    private void testNestedQueriesConsumedAsIteratorAndList( StatementRunner statementRunner ) throws Exception
    {
        int recordsSeen = 0;

        StatementResult result1 = statementRunner.run( OUTER_QUERY );
        Thread.sleep( 1000 ); // allow some result records to arrive and be buffered

        while ( result1.hasNext() )
        {
            Record record1 = result1.next();
            assertFalse( record1.get( "x" ).isNull() );
            recordsSeen++;

            StatementResult result2 = statementRunner.run( "UNWIND range(1, 10) AS y RETURN y" );
            List<Record> records2 = result2.list();
            for ( Record record2 : records2 )
            {
                assertFalse( record2.get( "y" ).isNull() );
                recordsSeen++;
            }
        }

        assertEquals( EXPECTED_RECORDS, recordsSeen );
=======
import org.junit.Rule;
import org.junit.rules.RuleChain;
import org.junit.rules.Timeout;

import org.neo4j.driver.v1.AccessMode;
import org.neo4j.driver.v1.Session;
import org.neo4j.driver.v1.util.TestNeo4j;

public class NestedQueriesIT extends NestedQueries
{
    private final TestNeo4j server = new TestNeo4j();

    @Rule
    public final RuleChain ruleChain = RuleChain.outerRule( server ).around( Timeout.seconds( 120 ) );

    @Override
    public Session newSession( AccessMode mode )
    {
        return server.driver().session( mode );
>>>>>>> 15fc20c6
    }
}<|MERGE_RESOLUTION|>--- conflicted
+++ resolved
@@ -18,185 +18,22 @@
  */
 package org.neo4j.driver.v1.integration;
 
-<<<<<<< HEAD
-import org.junit.jupiter.api.Test;
 import org.junit.jupiter.api.extension.RegisterExtension;
-
-import java.time.Duration;
-import java.util.List;
-
-import org.neo4j.driver.v1.Record;
-import org.neo4j.driver.v1.StatementResult;
-import org.neo4j.driver.v1.StatementRunner;
-import org.neo4j.driver.v1.Transaction;
-import org.neo4j.driver.v1.util.ParallelizableIT;
-import org.neo4j.driver.v1.util.SessionExtension;
-
-import static org.junit.Assert.assertEquals;
-import static org.junit.Assert.assertFalse;
-import static org.junit.jupiter.api.Assertions.assertTimeoutPreemptively;
-
-@ParallelizableIT
-class NestedQueriesIT
-{
-    private static final String OUTER_QUERY = "UNWIND range(1, 10000) AS x RETURN x";
-    private static final String INNER_QUERY = "UNWIND range(1, 10) AS y RETURN y";
-    private static final int EXPECTED_RECORDS = 10_000 * 10 + 10_000;
-    private static final Duration TIMEOUT = Duration.ofMinutes( 2 );
-
-    @RegisterExtension
-    static final SessionExtension session = new SessionExtension();
-
-    @Test
-    void shouldAllowNestedQueriesInTransactionConsumedAsIterators()
-    {
-        assertTimeoutPreemptively( TIMEOUT, () ->
-        {
-            try ( Transaction tx = session.beginTransaction() )
-            {
-                testNestedQueriesConsumedAsIterators( tx );
-                tx.success();
-            }
-        } );
-    }
-
-    @Test
-    void shouldAllowNestedQueriesInTransactionConsumedAsLists()
-    {
-        assertTimeoutPreemptively( TIMEOUT, () ->
-        {
-            try ( Transaction tx = session.beginTransaction() )
-            {
-                testNestedQueriesConsumedAsLists( tx );
-                tx.success();
-            }
-        } );
-    }
-
-    @Test
-    void shouldAllowNestedQueriesInTransactionConsumedAsIteratorAndList()
-    {
-        assertTimeoutPreemptively( TIMEOUT, () ->
-        {
-            try ( Transaction tx = session.beginTransaction() )
-            {
-                testNestedQueriesConsumedAsIteratorAndList( tx );
-                tx.success();
-            }
-        } );
-    }
-
-    @Test
-    void shouldAllowNestedQueriesInSessionConsumedAsIterators()
-    {
-        assertTimeoutPreemptively( TIMEOUT, () -> testNestedQueriesConsumedAsIterators( session ) );
-    }
-
-    @Test
-    void shouldAllowNestedQueriesInSessionConsumedAsLists()
-    {
-        assertTimeoutPreemptively( TIMEOUT, () -> testNestedQueriesConsumedAsLists( session ) );
-    }
-
-    @Test
-    void shouldAllowNestedQueriesInSessionConsumedAsIteratorAndList()
-    {
-        assertTimeoutPreemptively( TIMEOUT, () -> testNestedQueriesConsumedAsIteratorAndList( session ) );
-    }
-
-    private void testNestedQueriesConsumedAsIterators( StatementRunner statementRunner ) throws Exception
-    {
-        int recordsSeen = 0;
-
-        StatementResult result1 = statementRunner.run( OUTER_QUERY );
-        Thread.sleep( 1000 ); // allow some result records to arrive and be buffered
-
-        while ( result1.hasNext() )
-        {
-            Record record1 = result1.next();
-            assertFalse( record1.get( "x" ).isNull() );
-            recordsSeen++;
-
-            StatementResult result2 = statementRunner.run( INNER_QUERY );
-            while ( result2.hasNext() )
-            {
-                Record record2 = result2.next();
-                assertFalse( record2.get( "y" ).isNull() );
-                recordsSeen++;
-            }
-        }
-
-        assertEquals( EXPECTED_RECORDS, recordsSeen );
-    }
-
-    private void testNestedQueriesConsumedAsLists( StatementRunner statementRunner ) throws Exception
-    {
-        int recordsSeen = 0;
-
-        StatementResult result1 = statementRunner.run( OUTER_QUERY );
-        Thread.sleep( 1000 ); // allow some result records to arrive and be buffered
-
-        List<Record> records1 = result1.list();
-        for ( Record record1 : records1 )
-        {
-            assertFalse( record1.get( "x" ).isNull() );
-            recordsSeen++;
-
-            StatementResult result2 = statementRunner.run( "UNWIND range(1, 10) AS y RETURN y" );
-            List<Record> records2 = result2.list();
-            for ( Record record2 : records2 )
-            {
-                assertFalse( record2.get( "y" ).isNull() );
-                recordsSeen++;
-            }
-        }
-
-        assertEquals( EXPECTED_RECORDS, recordsSeen );
-    }
-
-    private void testNestedQueriesConsumedAsIteratorAndList( StatementRunner statementRunner ) throws Exception
-    {
-        int recordsSeen = 0;
-
-        StatementResult result1 = statementRunner.run( OUTER_QUERY );
-        Thread.sleep( 1000 ); // allow some result records to arrive and be buffered
-
-        while ( result1.hasNext() )
-        {
-            Record record1 = result1.next();
-            assertFalse( record1.get( "x" ).isNull() );
-            recordsSeen++;
-
-            StatementResult result2 = statementRunner.run( "UNWIND range(1, 10) AS y RETURN y" );
-            List<Record> records2 = result2.list();
-            for ( Record record2 : records2 )
-            {
-                assertFalse( record2.get( "y" ).isNull() );
-                recordsSeen++;
-            }
-        }
-
-        assertEquals( EXPECTED_RECORDS, recordsSeen );
-=======
-import org.junit.Rule;
-import org.junit.rules.RuleChain;
-import org.junit.rules.Timeout;
 
 import org.neo4j.driver.v1.AccessMode;
 import org.neo4j.driver.v1.Session;
-import org.neo4j.driver.v1.util.TestNeo4j;
+import org.neo4j.driver.v1.util.DatabaseExtension;
+import org.neo4j.driver.v1.util.ParallelizableIT;
 
-public class NestedQueriesIT extends NestedQueries
+@ParallelizableIT
+public class NestedQueriesIT implements NestedQueries
 {
-    private final TestNeo4j server = new TestNeo4j();
-
-    @Rule
-    public final RuleChain ruleChain = RuleChain.outerRule( server ).around( Timeout.seconds( 120 ) );
+    @RegisterExtension
+    static final DatabaseExtension server = new DatabaseExtension();
 
     @Override
     public Session newSession( AccessMode mode )
     {
         return server.driver().session( mode );
->>>>>>> 15fc20c6
     }
 }