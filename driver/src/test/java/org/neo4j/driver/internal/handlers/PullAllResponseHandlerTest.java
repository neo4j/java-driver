--- conflicted
+++ resolved
@@ -754,10 +754,7 @@
     }
 
     @Test
-<<<<<<< HEAD
-    void shouldPropagateFailureFromListAsync()
-=======
-    public void shouldNotDisableAutoReadWhenAutoReadManagementDisabled()
+    void shouldNotDisableAutoReadWhenAutoReadManagementDisabled()
     {
         Connection connection = connectionMock();
         PullAllResponseHandler handler = newHandler( asList( "key1", "key2" ), connection );
@@ -772,8 +769,7 @@
     }
 
     @Test
-    public void shouldPropagateFailureFromListAsync()
->>>>>>> b33d284e
+    void shouldPropagateFailureFromListAsync()
     {
         PullAllResponseHandler handler = newHandler();
         RuntimeException error = new RuntimeException( "Hi!" );
